<?php

namespace Ezzaze\SsimParser;

use Carbon\Carbon;
use Ezzaze\SsimParser\Contracts\{SsimRegexContract, SsimVersionContract};
use Ezzaze\SsimParser\Exceptions\{EmptyDataSourceException, InvalidContractException, InvalidInputException, InvalidRegexClassException, InvalidVersionClassException};
use Ezzaze\SsimParser\Regexes\Version3 as Version3Regex;
use Ezzaze\SsimParser\Versions\{Version3};

class SsimParser
{
    protected string $rawData;
    protected $version;
    protected $regex;
    protected string $ssimVersion;
    protected array $dataLines = [];
    protected array $recordTypesSupported = [];

    /**
     * Constructor for SsimParser.
     *
     * Initializes the parser with the provided or default implementations of SsimVersionContract and SsimRegexContract.
     * If no implementations are provided, the constructor defaults to `Version3` for the version and `Version3Regex` for the regex.
     *
     * @param SsimVersionContract|null $version The version implementation to use. If null, defaults to `Version3`.
     * @param SsimRegexContract|null $regex The regex implementation to use. If null, defaults to `Version3Regex`.
     *
     * @throws \RuntimeException If the default implementations (`Version3` or `Version3Regex`) are not found or cannot be instantiated.
     */
<<<<<<< HEAD
    public function __construct(?SsimVersionContract $version = null, ?SsimRegexContract $regex = null)
=======
    public function __construct(SsimVersionContract $version = new Version3(), SsimRegexContract $regex = new Version3Regex())
>>>>>>> d6a22b7e
    {
        $this->version = $version ?? new Version3();
        $this->regex = $regex ?? new Version3Regex();

        if ($this->version === null) {
            throw new \RuntimeException('Default version implementation not found.');
        }
        if ($this->regex === null) {
            throw new \RuntimeException('Default regex implementation not found.');
        }

        $this->recordTypesSupported = $this->getSupportedVersions();
        $this->setVersion(get_class($this->version));
        $this->setRegex(get_class($this->regex));
    }

    /**
     * Get a list of supported SSIM versions.
     *
     * This method scans all declared classes and identifies those that implement the SsimVersionContract interface.
     *
     * @return array An array of supported SSIM version names.
     */
    protected function getSupportedVersions(): array
    {
        static $versions = null;

        if ($versions === null) {
            $versions = [];
            foreach (get_declared_classes() as $className) {
                if (in_array(SsimVersionContract::class, class_implements($className))) {
                    $versions[] = (new \ReflectionClass($className))->newInstance()->getName();
                }
            }
        }

        return $versions;
    }

    /**
     * Load SSIM data from a provided source.
     *
     * The source can be either a file path or raw data. The data is split into lines for further processing.
     *
     * @param string $source The file path or raw data string.
     * @return self Returns the current instance for method chaining.
     * @throws EmptyDataSourceException If the provided source is empty.
     */
    public function load(string $source): self
    {
        if (empty($source)) {
            throw new EmptyDataSourceException("Data source cannot be empty.");
        }
        $this->rawData = is_file($source) ? file_get_contents($source) : $source;
        $this->dataLines = preg_split('/\r\n|\r|\n/', $this->rawData);

        return $this;
    }

    /**
     * Set the SSIM version to use for parsing.
     *
     * @param string $version_class The class name of the version implementation.
     * @return self Returns the current instance for method chaining.
     * @throws InvalidVersionClassException If the provided class does not exist.
     * @throws InvalidContractException If the provided class does not implement SsimVersionContract.
     */
    public function setVersion(string $version_class): self
    {
        if (! class_exists($version_class)) {
            throw new InvalidVersionClassException("Class {$version_class} does not exist.");
        }

        $class = new \ReflectionClass($version_class);
        if (! $class->implementsInterface(SsimVersionContract::class)) {
            throw new InvalidContractException("Class {$version_class} must implement SsimVersionContract interface.");
        }
        $this->version = $class->newInstance()::getName();

        return $this;
    }

    /**
     * Set the SSIM regex class to use for data extraction.
     *
     * @param string $regex_class The class name of the regex implementation.
     * @return self Returns the current instance for method chaining.
     * @throws InvalidRegexClassException If the provided class does not exist.
     * @throws InvalidContractException If the provided class does not implement SsimRegexContract.
     */
    public function setRegex(string $regex_class): self
    {
        if (! class_exists($regex_class)) {
            throw new InvalidRegexClassException("Class {$regex_class} does not exist.");
        }

        $class = new \ReflectionClass($regex_class);
        if (! $class->implementsInterface(SsimRegexContract::class)) {
            throw new InvalidContractException("Class {$regex_class} must implement SsimRegexContract interface.");
        }
        $this->regex = $regex_class;

        return $this;
    }

    /**
     * Parse the SSIM data and retrieve the results.
     *
     * This method processes each line of the loaded data and extracts relevant information using the configured regex.
     *
     * @return array An array of parsed flight data.
     */
    public function parse(): array
    {
        $output = [];
        foreach ($this->dataLines as $line) {
            if (empty($line) || str_split(trim($line))[0] != $this->version) {
                continue;
            }
            $output = array_merge_recursive($output, $this->extractData(trim($line)));
        }

        return $this->sort($output, 'departure_utc_datetime');
    }

    /**
     * Extract all relevant data from an SSIM line.
     *
     * This method uses the configured regex to extract data from a single SSIM line.
     *
     * @param string $data The SSIM line to process.
     * @return array An array of extracted data.
     * @throws InvalidInputException If the input data is empty.
     */
    private function extractData(string $data): array
    {
        if (empty($data)) {
            throw new InvalidInputException("Data cannot be empty.");
        }

        $object = (object)[];
        $class = new \ReflectionClass($this->regex);
        foreach ($class->getConstants() as $name => $regex) {
            preg_match($regex, $data, $matches);
            if (sizeof($matches) > 0 && ! in_array($regex, $class->newInstance()->getHiddenAttributes())) {
                $object->{strtolower($name)} = trim($matches[strtolower($name)]) ?? null;
            }
            $data = preg_replace($regex, '', $data, 1);
        }

        return $this->formatResult($object);
    }

    /**
     * Format the extracted data into a structured array.
     *
     * This method processes the extracted data and generates flight information for each operation date.
     *
     * @param object $data The extracted data object.
     * @return array An array of formatted flight data.
     */
    private function formatResult(object $data): array
    {
        $flights = [];
        $startDate = date('Y-m-d', strtotime($data->operation_start_date));
        $endDate = date('Y-m-d', strtotime($data->operation_end_date));
        $operation_dates = $this->getDatesInInterval($startDate, $endDate, str_split($data->operation_days_of_week));

        foreach ($operation_dates as $date) {
            $flights[] = $this->createFlight($data, $date);
        }

        return $flights;
    }

    /**
     * Create a flight array from the provided data and date.
     *
     * This method constructs a flight array containing details such as departure and arrival times,
     * flight number, airline designator, and other relevant information.
     *
     * @param object $data An object containing flight-related data.
     * @param string $date The date of the flight operation in 'Y-m-d' format.
     * @return array An associative array representing the flight.
     * @throws \InvalidArgumentException If the input data is invalid or missing required fields.
     */
    private function createFlight(object $data, string $date): array
    {
        $local_departure = Carbon::parse($date . ' ' . $data->aircraft_departure_time . $data->utc_local_departure_time_variant);
        $local_arrival = Carbon::parse($date . ' ' . $data->aircraft_arrival_time . $data->utc_local_arrival_time_variant)->addDays(intVal($data->date_variation));
        $utc_departure = (clone $local_departure)->setTimezone('UTC');
        $utc_arrival = (clone $local_arrival)->setTimezone('UTC');

        return [
            "uid" => $local_departure->format('YmdHis') . $this->parseFlightNumber($data->flight_number),
            "airline_designator" => $data->airline_designator,
            "service_type" => $data->service_type,
            "flight_number" => $data->flight_number,
            "departure_datetime" => $local_departure->format('Y-m-d H:i:s'),
            "arrival_datetime" => $local_arrival->format('Y-m-d H:i:s'),
            "departure_utc_datetime" => $utc_departure->format('Y-m-d H:i:s'),
            "arrival_utc_datetime" => $utc_arrival->format('Y-m-d H:i:s'),
            "departure_iata" => $data->departure_station,
            "arrival_iata" => $data->arrival_station,
            "aicraft_type" => $data->aircraft_type,
            "aicraft_configuration" => $data->aircraft_configuration_version,
        ];
    }

    /**
     * Get all dates in the given interval matching the specified days of the week.
     *
     * @param string $startDate The start date in 'Y-m-d' format.
     * @param string $endDate The end date in 'Y-m-d' format.
     * @param array $daysOfWeek An array of days of the week (e.g., [1, 2, 3] for Monday, Tuesday, Wednesday).
     * @return array An array of dates in 'Y-m-d' format.
     */
    private function getDatesInInterval(string $startDate, string $endDate, array $daysOfWeek = []): array
    {
        $begin = new \DateTime($startDate);
        $end = new \DateTime($endDate);
        $end->setTime(0, 0, 1);

        $result = [];

        $interval = \DateInterval::createFromDateString('1 day');
        $period = new \DatePeriod($begin, $interval, $end);
        foreach ($period as $dt) {
            $numOfDay = date("N", $dt->format('U'));
            if (in_array($numOfDay, $daysOfWeek)) {
                $result[] = $dt->format('Y-m-d');
            }
        }

        return $result;
    }

    /**
     * Sort an array by a specified key.
     *
     * @param array $data The array to sort.
     * @param string $key The key to sort by.
     * @return array The sorted array.
     */
    private function sort(array $data, string $key): array
    {
        usort($data, fn ($a, $b) => $a[$key] <=> $b[$key]);

        return $data;
    }

    /**
     * Parse the flight number and replace letters with numbers.
     *
     * This method is used to handle delayed flights (e.g., "123D").
     *
     * @param string $flight_number The flight number to parse.
     * @return int The parsed flight number as an integer.
     * @throws InvalidInputException If the flight number contains invalid characters.
     */
    private function parseFlightNumber(string $flight_number): int
    {
        $letterToDigit = array_merge(range('A', 'Z'), range('a', 'z'));
        $digitMapping = array_merge(range(1, 26), range(1, 26));

        $result = strtr($flight_number, array_combine($letterToDigit, $digitMapping));

        return intval($result);
    }
}<|MERGE_RESOLUTION|>--- conflicted
+++ resolved
@@ -28,11 +28,7 @@
      *
      * @throws \RuntimeException If the default implementations (`Version3` or `Version3Regex`) are not found or cannot be instantiated.
      */
-<<<<<<< HEAD
     public function __construct(?SsimVersionContract $version = null, ?SsimRegexContract $regex = null)
-=======
-    public function __construct(SsimVersionContract $version = new Version3(), SsimRegexContract $regex = new Version3Regex())
->>>>>>> d6a22b7e
     {
         $this->version = $version ?? new Version3();
         $this->regex = $regex ?? new Version3Regex();
